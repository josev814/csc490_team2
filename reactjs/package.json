--- conflicted
+++ resolved
@@ -5,13 +5,8 @@
   "dependencies": {
     "@emotion/react": "^11.11.4",
     "@emotion/styled": "^11.11.5",
-<<<<<<< HEAD
     "@mui/icons-material": "^5.16.6",
-    "@mui/material": "^5.15.19",
-=======
-    "@mui/icons-material": "^5.15.15",
     "@mui/material": "^5.16.6",
->>>>>>> 4e9c19b7
     "@testing-library/jest-dom": "^6.4.5",
     "@testing-library/react": "^15.0.7",
     "@testing-library/user-event": "^14.5.2",
