--- conflicted
+++ resolved
@@ -10,11 +10,7 @@
     "@testing-library/jest-dom": "^6.4.5",
     "@testing-library/react": "^15.0.7",
     "@testing-library/user-event": "^14.5.2",
-<<<<<<< HEAD
     "axios": "^1.7.9",
-=======
-    "axios": "^1.7.8",
->>>>>>> 0509719d
     "bootstrap": "^5.3.2",
     "highcharts": "^11.4.3",
     "highcharts-react-official": "^3.2.1",
