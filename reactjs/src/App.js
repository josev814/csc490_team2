--- conflicted
+++ resolved
@@ -12,13 +12,8 @@
 import LIST_RULES from './pages/rules';
 import SHOW_RULE from './pages/rule';
 
-
-import 'bootstrap/dist/css/bootstrap.min.css';
-import './App.css';
-
 import 'bootstrap/dist/css/bootstrap.min.css'
 import './App.css'
-import Auth from './components/Auth'
 
 import Settings from './components/nav/Settings'
 
@@ -43,20 +38,11 @@
     return (
       <BrowserRouter>
         <Routes>
-<<<<<<< HEAD
-
-        <Route path="/auth" element={<Auth />} />
-          <Route path="/" element={<UnauthedLayout />}>
-            <Route index element={<></>} />
-            <Route path="login" element={<></>} />
-            <Route path="*" element={<NoPage />} />
-=======
           <Route path="/" element={<UnauthedLayout sitename={this.state.sitedetails.sitename} tagline={this.state.sitedetails.tagline} />}>
             <Route index element={<Home />} />
             <Route path="login" element={<LoginRegister mode="signin" />} />
             <Route path="register" element={<LoginRegister mode="signup" />} />
             <Route path="logout" element={<Logout />} />
->>>>>>> 9647dd42
           </Route>
 
           <Route path="/user/" element={<AuthedLayout sitename={this.state.sitedetails.sitename} tagline={this.state.sitedetails.tagline} />}>
@@ -72,11 +58,6 @@
           <Route path="/rules/" element={<AuthedLayout sitename={this.state.sitedetails.sitename} tagline={this.state.sitedetails.tagline} />}>
             <Route index element={<LIST_RULES />} />
           </Route>
-<<<<<<< HEAD
-          <Route path="/settings" element={<AuthedLayout />}>
-            <Route path="/settings" element={<Settings />}></Route>
-          </Route>
-=======
 
           <Route path="/rule/" element={<AuthedLayout sitename={this.state.sitedetails.sitename} tagline={this.state.sitedetails.tagline} />}>
             <Route path=":rule/:rule_name" element={<SHOW_RULE />} />
@@ -85,8 +66,9 @@
           <Route path="*" element={<UnauthedLayout sitename={this.state.sitedetails.sitename} tagline={this.state.sitedetails.tagline} />}>
             <Route index element={<NoPage />} />
           </Route>
-
->>>>>>> 9647dd42
+          <Route path="/settings" element={<AuthedLayout />}>
+            <Route path="/settings" element={<Settings />}></Route>
+          </Route>
         </Routes>
       </BrowserRouter>
     );
