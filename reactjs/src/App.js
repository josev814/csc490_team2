--- conflicted
+++ resolved
@@ -56,12 +56,6 @@
 
           <Route path="/rules/" element={<AuthedLayout sitename={this.state.sitedetails.sitename} tagline={this.state.sitedetails.tagline} />}>
             <Route index element={<LIST_RULES />} />
-<<<<<<< HEAD
-          </Route>
-          <Route path="/rule/" element={<AuthedLayout />}>
-            <Route path=":rule" element={<SHOW_RULE />} />
-=======
->>>>>>> 28a00393
           </Route>
 
           <Route path="/rule/" element={<AuthedLayout sitename={this.state.sitedetails.sitename} tagline={this.state.sitedetails.tagline} />}>
