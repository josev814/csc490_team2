import { Outlet, useNavigate } from "react-router-dom";
import { useEffect, useState, useMemo } from "react";
import Header from './blocks/header';
import Footer from './blocks/footer';
import LeftNav from './blocks/leftnav';
import Cookies from 'universal-cookie';

export default function AuthedLayout(props) {
<<<<<<< HEAD
    const cookies = new Cookies(null, { path: '/' });
    const userData = cookies.get('user');

    return (
      <>
      <Header sitename={props.sitename} tagline={props.tagline} />
      <div id='toastContainer' className="position-fixed bottom-0 end-0 p-3" style={{ zIndex: 9999 }}>
      </div>
      <div className='container-fluid'>
        <div className='row'>
          <LeftNav />
          <main role='main' className='col-md-9 ml-sm-auto col-lg-10 pt-3 px-4'>
              <div className="justify-content-end d-flex container-fluid">
               
                User:
                <a className="ps-1" href={'/users/' + userData.id + '/'}>
                  {userData.email}
                </a>
              </div>
              <Outlet />
          </main>
        <Footer sitename={props.sitename} />
=======
    const cookies = useMemo(() => new Cookies(), []);
    const navigate = useNavigate();

    const [userData, setUserData] = useState(undefined);
    useEffect(() => {
      function stillLoggedIn(){
        const active = cookies.get('is_active');
        if (!active) {
          console.log('Redirect to login');
          navigate('/login/');
        }
      }
  
      function getUserCookieData() {
          const user = cookies.get('user');
          setUserData(user);
          if (!user) {
              console.log('Redirect to login');
              navigate('/login/');
          }
      }
      getUserCookieData();
      stillLoggedIn();
      const interval = setInterval(() => {
        stillLoggedIn(); // Call every 5 minutes
      }, 5 * 60 * 1000); // 5 minutes in milliseconds

      return () => clearInterval(interval); // Cleanup function to clear interval
    }, [navigate, cookies]);

    return (
      <>
        <Header sitename={props.sitename} tagline={props.tagline} />
        <div className='container-fluid'>
            <div className='row'>
                <LeftNav />
                <main role='main' className='col-md-9 ml-sm-auto col-lg-10 pt-3 px-4'>
                    <div className="justify-content-end d-flex container-fluid">
                        User:
                        <a className="ps-1" href={userData ? '/users/' + userData.id + '/' : '#'}>
                            {userData ? userData.email : ''}
                        </a>
                    </div>
                    <Outlet />
                </main>
                <Footer sitename={props.sitename} />
            </div>
>>>>>>> 974fde34
        </div>
      </>
    );
}<|MERGE_RESOLUTION|>--- conflicted
+++ resolved
@@ -6,31 +6,7 @@
 import Cookies from 'universal-cookie';
 
 export default function AuthedLayout(props) {
-<<<<<<< HEAD
-    const cookies = new Cookies(null, { path: '/' });
-    const userData = cookies.get('user');
-
-    return (
-      <>
-      <Header sitename={props.sitename} tagline={props.tagline} />
-      <div id='toastContainer' className="position-fixed bottom-0 end-0 p-3" style={{ zIndex: 9999 }}>
-      </div>
-      <div className='container-fluid'>
-        <div className='row'>
-          <LeftNav />
-          <main role='main' className='col-md-9 ml-sm-auto col-lg-10 pt-3 px-4'>
-              <div className="justify-content-end d-flex container-fluid">
-               
-                User:
-                <a className="ps-1" href={'/users/' + userData.id + '/'}>
-                  {userData.email}
-                </a>
-              </div>
-              <Outlet />
-          </main>
-        <Footer sitename={props.sitename} />
-=======
-    const cookies = useMemo(() => new Cookies(), []);
+    const cookies = useMemo(() => new Cookies(null, { path: '/' }), []);
     const navigate = useNavigate();
 
     const [userData, setUserData] = useState(undefined);
@@ -63,11 +39,14 @@
     return (
       <>
         <Header sitename={props.sitename} tagline={props.tagline} />
+      <div id='toastContainer' className="position-fixed bottom-0 end-0 p-3" style={{ zIndex: 9999 }}>
+      </div>
         <div className='container-fluid'>
             <div className='row'>
                 <LeftNav />
                 <main role='main' className='col-md-9 ml-sm-auto col-lg-10 pt-3 px-4'>
                     <div className="justify-content-end d-flex container-fluid">
+               
                         User:
                         <a className="ps-1" href={userData ? '/users/' + userData.id + '/' : '#'}>
                             {userData ? userData.email : ''}
@@ -77,7 +56,6 @@
                 </main>
                 <Footer sitename={props.sitename} />
             </div>
->>>>>>> 974fde34
         </div>
       </>
     );
