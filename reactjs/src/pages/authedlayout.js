--- conflicted
+++ resolved
@@ -5,21 +5,14 @@
 import Cookies from 'universal-cookie';
 
 export default function AuthedLayout(props) {
-<<<<<<< HEAD
     const cookies = new Cookies(null, { path: '/' });
-=======
-    const cookies = new Cookies();
->>>>>>> bdd91dd1
     const userData = cookies.get('user');
 
     return (
       <>
       <Header sitename={props.sitename} tagline={props.tagline} />
-<<<<<<< HEAD
       <div id='toastContainer' className="position-fixed bottom-0 end-0 p-3" style={{ zIndex: 9999 }}>
       </div>
-=======
->>>>>>> bdd91dd1
       <div className='container-fluid'>
         <div className='row'>
           <LeftNav />
@@ -28,10 +21,14 @@
                 User:
                 <a className="ps-1" href={'/users/' + userData.id + '/'}>
                   {userData.email}
+                User:
+                <a className="ps-1" href={'/users/' + userData.id + '/'}>
+                  {userData.email}
                 </a>
               </div>
               <Outlet />
           </main>
+        <Footer sitename={props.sitename} />
         <Footer sitename={props.sitename} />
         </div>
       </div>
