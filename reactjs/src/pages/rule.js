--- conflicted
+++ resolved
@@ -307,15 +307,7 @@
                                 </button>
                             </Link>
                         </div>
-<<<<<<< HEAD
-                        {/* <div className='col-md-4 d-flex me-3 align-items-center justify-content-end'>
-                            <button className="btn btn-warning btn-md">
-                                <ContentCopyOutlined /> Duplicate
-                            </button>
-                        </div> */}
-=======
                         
->>>>>>> 8edd6322
                         <div className='col-md-4 d-flex align-items-center justify-content-end'>
                             <button className="btn btn-danger btn-md" onClick={handleShow}>
                                 <DeleteOutline /> Remove
