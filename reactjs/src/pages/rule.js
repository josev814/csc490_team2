import React, { useState } from 'react';
import axios from 'axios';
<<<<<<< HEAD
import Cookies from 'universal-cookie'
import { EditOutlined, ContentCopyOutlined, DeleteOutline, ArrowBackIosOutlined } from '@mui/icons-material';
import { useNavigate, useParams } from 'react-router-dom';
import Modal from 'react-bootstrap/Modal';
=======
import { EditOutlined, ContentCopyOutlined, DeleteOutline, ArrowBackIosOutlined } from '@mui/icons-material';
import { useNavigate, useParams } from 'react-router-dom';
import Modal from 'react-bootstrap/Modal';
import Cookies from 'universal-cookie'
>>>>>>> 27c5af32
import ShowRuleTransactionChart from '../components/rules/rule_chart';
import CreateRuleForm from '../components/rules/CreateRule'

export function SHOW_RULE(props) {
    const {rule, rule_name} = useParams()
    const navigate = useNavigate()

    function get_auth_header(){
        const token = localStorage.getItem('accessToken')
        const headers = {
            Authorization: `Bearer ${token}`,
        }
        return headers
    }

    const [showModal, setShow] = useState(false);
    const handleClose = () => setShow(false);
    const handleShow = () => setShow(true);

    async function handleDelete() {
        const delete_url = `${props.sitedetails.django_url}/rules/delete/${rule}/`
        try {
            const response = await axios.delete(delete_url, { headers: get_auth_header() });
            switch (response.status) {
                case 204:
                    navigate('/rules/')
                    break;
                case 404:
                    showToastError('Record not found to delete')
                    break;
                default:
                    break;
            }
        } catch(error){
            showToastError(error)
        }
    }
    const toastContainer = document.getElementById('toastContainer')
<<<<<<< HEAD
=======
        
>>>>>>> 27c5af32

    function showToastError(message) {    
        // Create the toast element
        const toastElement = document.createElement('div');
        toastElement.className = 'toast show'; // Set the class name
        toastElement.setAttribute('role', 'alert');
        toastElement.setAttribute('aria-live', 'assertive');
        toastElement.setAttribute('aria-atomic', 'true');
        toastElement.setAttribute('data-bs-autohide', 'true');
        toastElement.setAttribute('data-bs-delay', 5000);
    
        // Create the inner content of the toast element
        const toastContent = document.createElement('div');
        toastContent.className = 'toast-body bg-danger text-white';
        toastContent.textContent = message;
    
        // Construct the inner HTML content
        const toastHeader = `
            <div class="toast-header">
                <strong class="me-auto text-danger">Error</strong>
                <button type="button" class="btn-close" data-bs-dismiss="toast" aria-label="Close"></button>
            </div>
        `;
    
        // Set the inner HTML content of the toast element
        toastElement.innerHTML = toastHeader;
        toastElement.appendChild(toastContent);
    
        // Append the toast element to the toast container
        toastContainer.appendChild(toastElement);
    }
    
    
    const return_data = {
        'errors': null,
        'rule':
            {
                'id': 1,
                'created_date': '2024-03-22 08:40:23.1123',
                'name': 'Amazon Buy The Dips',
                'status': 0,
                'initial_investment': 20,
                'growth': 0.25,
                'return': -20.13,
                'rule': {
                    'checks': [{
                        'conditions': 
                        [
                            {
                                'condition': 'if',
                                'symbol': {'id':1,'ticker':'amzn'},
                                'data': 'price',
                                'operator': 'gt',
                                'value': 10
                            },
                            {
                                'condition': 'and',
                                'symbol': {'id':1,'ticker':'amzn'},
                                'data': 'open',
                                'operator': 'lte',
                                'value': 6
                            }
                        ],
                        'action': {
                            'method': 'buy',
                            'quantity': 5,
                            'symbol': {'id':1,'ticker':'amzn'},
                            'order_type': 'limit'
                        }
                    }]
                },
                'transactions': {
                    'count': 5,
                    'columns': ['id', 'action','datetime','quantity', 'price'],
                    'records':[
                        [ 1, 'sell', '2024-03-22 08:40:23.1123', 5, 10 ],
                        [ 2, 'sell', '2024-03-22 08:40:23.1123', 5, 11 ],
                        [ 3, 'sell', '2024-03-22 08:40:23.1123', 5, 14 ],
                        [ 4, 'sell', '2024-03-22 08:40:23.1123', 5, 8 ],
                        [ 5, 'sell', '2024-03-22 08:40:23.1123', 5, 6 ]
                    ]
                }
            }
    }

    function GetOperator(operator){
        let value = undefined
        switch (operator.operator) {
            case 'gt':
                value = '>'
                break
            case 'gte':
                value = '>='
                break
            case 'lt':
                value = '<'
                break
            case 'lte':
                value = '<='
                break
            default:
<<<<<<< HEAD
                value = '='
                break
=======
                return ('=')
>>>>>>> 27c5af32
        }
        return value
    }

    function DisplayCondition(content){
        let data = content.content
        return (
            <span>
                <b className='text-info'>{data.condition.toUpperCase()}</b>{' '}
                <b>{data.symbol.ticker.toUpperCase()}</b>{' has '}
                <b>{data.data.toUpperCase()}</b>{' '}
                <b><GetOperator operator={data.operator} /></b>{' '}
                <b>{data.value}</b>
            </span>
        )
    }

    function DisplayAction(content){
        let data = content.content
        return (
            <span>
                <b className='text-danger'>THEN </b>
                <b className='text-primary'>{data.method.toUpperCase()}</b>{' '}
                <b>{data.quantity}</b>{' of '}
                <b>{data.symbol.ticker.toUpperCase()}</b>{' as '}
                <b>{data.order_type}</b>{' order '}
            </span>
        )
    }

    function DisplaySequence(){
        if(return_data.rule.rule.checks.length > 0){
            return (
                <>
                {return_data.rule.rule.checks[0].conditions.map(condition => (
                    <div className='row' key={condition.condition}>
                        <DisplayCondition content={condition} />
                    </div>
                ))}
                <DisplayAction content={return_data.rule.rule.checks[0].action} />
                </>
            )
        } else if (return_data.errors) {
            <div className='row'>
                {return_data.errors.map(error => (
                    error
                ))}
            </div>
        } else {
            return (
                <div className='row'>
                    No Items Found
                </div>
            );
        }
    }

    function DisplayTransactionColumns(){
        // Check if rule.rule.transactions[0] exists and is an object
        if (return_data.rule.transactions.columns) {
            return (
                <div className='row border border-light border-2'>
                    {return_data.rule.transactions.columns.map(column => (
                        <div className='col-md-2' key={column}>
                            <b>{column.toUpperCase()}</b>
                        </div>
                    ))}
                </div>
            );
        } else {
            return null; // Handle case when rule.rule.transactions[0] is not an object
        }
    }

    function DisplayTransactions(){
        if (return_data.rule.transactions.count > 0) {
            return (
                return_data.rule.transactions.records.map(transaction => (
                    <div className='row border border-light border-1' key={transaction[0]}>
                        <div className='col-md-2'>
                            {transaction[0]}
                        </div>
                        <div className='col-md-2'>
                            {transaction[1]}
                        </div>
                        <div className='col-md-2'>
                            {transaction[2]}
                        </div>
                        <div className='col-md-2'>
                            {transaction[3]}
                        </div>
                        <div className='col-md-2'>
                            {transaction[4]}
                        </div>
                    </div> 
                ))
            );
        } else {
            return (
                <div className='row'>
                    <h4>No transactions found</h4>
                </div>
            );
        }
    }

    function DisplayBalance(){
        let balance = return_data.rule.initial_investment + return_data.rule.return
        let className = 'text-success'
        if (balance < 0){
            className = 'text-danger'
        }
        return (
            <h4 className={className}>${balance.toFixed(2)}</h4>
        )
    }

    function DisplayStatus(data){
        let status = data.status
        if (status === 0){
            return (
                <span className='text-danger'>Disabled</span>
            )
        }
        return (
            <span className='text-success'>Enabled</span>
        )
    }


    return (
        <>
            <div className="container-fluid">
                <Modal show={showModal} onHide={handleClose}>
                    <Modal.Header closeButton>
                        <Modal.Title>Delete Rule {rule_name} ({rule})</Modal.Title>
                    </Modal.Header>
                    <Modal.Body>
                        Are you sure you want to delete this rule?
                    </Modal.Body>
                    <Modal.Footer>
                    <button className='btn btn-secondary' onClick={handleClose}>
                        Cancel
                    </button>
                    <button className="btn btn-danger" onClick={handleDelete}>
                        Delete
                    </button>
                    </Modal.Footer>
                </Modal>
                <div className='row'>
                    <div className='col-1'>
                        <button className="btn btn-warning btn-md" onClick={() => navigate(-1)}>
                            <ArrowBackIosOutlined />
                        </button>
                    </div>
                    <div className='col-11'>
                        <h1>{rule_name}</h1>
                    </div>
                </div>
                <div className="row mb-3">
                    <div className="col-md-8">
                        <h3>Total Balance:</h3>
                        <DisplayBalance />
                    </div>
                    <div className='col-md-4 d-flex justify-content-end'>
                        <div className='col-md-4 d-flex me-3 align-items-center justify-content-end'>
                            <button className="btn btn-warning btn-md">
                                <EditOutlined /> Edit
                            </button>
                        </div>
                        <div className='col-md-4 d-flex me-3 align-items-center justify-content-end'>
                            <button className="btn btn-warning btn-md">
                                <ContentCopyOutlined /> Duplicate
                            </button>
                        </div>
                        <div className='col-md-4 d-flex align-items-center justify-content-end'>
                            <button className="btn btn-danger btn-md" onClick={handleShow}>
                                <DeleteOutline /> Remove
                            </button>
                        </div>
                    </div>
                </div>
                <div className="row border border-light border-2 shadow-sm mb-5">
                    <h2>Performance</h2>
                    <ShowRuleTransactionChart />
                    {/* ^ pass symbol and transactions that are loaded from request */}
                </div>
                <div className="row border border-light border-2 shadow-sm mb-5">
                    <div className='col-md-6'>
                        <h4>Rule Information</h4>
                        <div><b>Start:</b> {return_data.rule.created_date}</div>
                        <div><b>Transactions:</b> {return_data.rule.transactions.count}</div>
                        <div><b>Growth:</b> {return_data.rule.growth}</div>
                        <div><b>Return:</b> ${return_data.rule.growth}</div>
                        <div><b>Status:</b> <DisplayStatus data={return_data.rule.status} /></div>
                    </div>
                    <div className='col-md-6'>
                        <h4>Sequence</h4>
                        <DisplaySequence />
                    </div>
                </div>
                <div className="row border border-light border-2 shadow-sm mb-5">
                    <div className='container-fluid'>
                        <h2>Transactions</h2>
                        <DisplayTransactionColumns />
                        <DisplayTransactions />
                    </div>
                </div>
            </div>
      </>
    )
  };


export function CREATE_RULE(props){
<<<<<<< HEAD
    const navigate = useNavigate()
    const cookies = new Cookies(null, { path: '/' })
=======
    const cookies = new Cookies(null, { path: '/' })
    const [formData, setFormData] = useState({
        user: "",
        name: "",
        initial_investment: 0.0,
        rule: {},
    });
    const [errorMessage, setErrorMessage] = useState(""); // State to manage error message
      
    const navigate = useNavigate()
>>>>>>> 27c5af32

    function get_auth_header(){
        const token = localStorage.getItem('accessToken')
        const headers = {
            Authorization: `Bearer ${token}`,
        }
        return headers
    }

    function refresh_login_cookie() {
        // Calculate expiration time for the login status cookie (30 minutes)
        const loginStatusExpiration = new Date();
        loginStatusExpiration.setTime(loginStatusExpiration.getTime() + (0.5 * 60 * 60 * 1000));
        
        // Check if 'is_active' cookie exists
        const is_active = cookies.get('is_active');
        if (is_active) {
            // Log the current value of 'is_active' (optional for debugging)
            console.log("Current 'is_active' value:", is_active);
            
            // Update the expiration time of the 'is_active' cookie
            cookies.set('is_active', is_active, { expires: loginStatusExpiration });
        } else {
            console.error("User is not logged in.");
            navigate('/login')
        }
    }    

    async function refresh_token() {
        try {
            const refresh_url = `${props.django_url}/auth/refresh/`;
            const data = {'refresh': localStorage.getItem('refreshToken')};
            
            // Send POST request to refresh URL
            const response = await axios.post(refresh_url, data, { headers: get_auth_header() });
    
            // Check if response is successful
            if (response.status === 200) {
                // Update tokens in local storage
                localStorage.setItem('accessToken', response.data.access);
                localStorage.setItem('refreshToken', response.data.refresh);
                
                // Refresh login cookie
                refresh_login_cookie();
            } else {
                // Handle unexpected response status codes
                console.error('Unexpected response status:', response.status);
            }
        } catch (error) {
            // Handle network errors or other exceptions
            console.error('Error refreshing token:', error);
            // Optionally, navigate to login page or handle the error
        }
    }
    
<<<<<<< HEAD
    return (
        <CreateRuleForm refresh_token={refresh_token} get_auth_header={get_auth_header} django_url={props.django_url} />
=======

    function get_user_from_cookie(){
        const userCookie = cookies.get('user');
        if (!userCookie || !userCookie.id) {
            console.error("User cookie or user ID not found.");
            return null; // or handle the error appropriately
        }
    
        // Construct user URL based on user ID
        const user_id = userCookie.id;
        const user_url = `${props.django_url}/users/${user_id}/`;
        return user_url;
    }

    const handleSubmit = async (e) => {
        e.preventDefault();
        const url = `${props.django_url}/rules/`
        await refresh_token()

        const updatedFormData = {
            ...formData,
            user: get_user_from_cookie(),
        };

        setFormData(updatedFormData);
        try {
            const headers = get_auth_header()
            const response = await axios.post(url, updatedFormData, {headers})
            console.log(response)
            if (response.status === 200 || response.status === 201) {
                const rule_id = response.data.id
                const rule_name = response.data.name
                navigate(`/rule/${rule_id}/${rule_name}/`);
            } else {
                console.log('Failed to create rule')
                throw new Error('Failed to create rule');
            }
        }
        catch (error) {
            if (error.response && error.response.status === 409) {
                setErrorMessage("Rule already exists");
                console.log(errorMessage);
            } else {
                setErrorMessage(`${error.response.status}: ${error}`);
                console.log(errorMessage);
            }
        }
    };

    const handleChange = (e) => {
        console.log(e.target.name)
        if (['name'].indexOf(e.target.name) !== -1 ){
            setFormData({ ...formData, [e.target.name]: e.target.value });
        } else if (['initial_investment'].indexOf(e.target.name) !== -1 ){
            setFormData({ ...formData, [e.target.name]: e.target.value + '.00' });
        } else {
            // parse the rule to a json rule

            //TODO: wire rule input into json object, that goes to rule state, commit  
        }
    };
    
    return (
        <CreateRuleForm 
            handleSubmit={(e) => handleSubmit(e)}
            handleChange={(e) => handleChange(e)}
        />
>>>>>>> 27c5af32
    )
}<|MERGE_RESOLUTION|>--- conflicted
+++ resolved
@@ -1,16 +1,9 @@
 import React, { useState } from 'react';
 import axios from 'axios';
-<<<<<<< HEAD
 import Cookies from 'universal-cookie'
 import { EditOutlined, ContentCopyOutlined, DeleteOutline, ArrowBackIosOutlined } from '@mui/icons-material';
 import { useNavigate, useParams } from 'react-router-dom';
 import Modal from 'react-bootstrap/Modal';
-=======
-import { EditOutlined, ContentCopyOutlined, DeleteOutline, ArrowBackIosOutlined } from '@mui/icons-material';
-import { useNavigate, useParams } from 'react-router-dom';
-import Modal from 'react-bootstrap/Modal';
-import Cookies from 'universal-cookie'
->>>>>>> 27c5af32
 import ShowRuleTransactionChart from '../components/rules/rule_chart';
 import CreateRuleForm from '../components/rules/CreateRule'
 
@@ -49,10 +42,6 @@
         }
     }
     const toastContainer = document.getElementById('toastContainer')
-<<<<<<< HEAD
-=======
-        
->>>>>>> 27c5af32
 
     function showToastError(message) {    
         // Create the toast element
@@ -154,12 +143,8 @@
                 value = '<='
                 break
             default:
-<<<<<<< HEAD
                 value = '='
                 break
-=======
-                return ('=')
->>>>>>> 27c5af32
         }
         return value
     }
@@ -375,10 +360,6 @@
 
 
 export function CREATE_RULE(props){
-<<<<<<< HEAD
-    const navigate = useNavigate()
-    const cookies = new Cookies(null, { path: '/' })
-=======
     const cookies = new Cookies(null, { path: '/' })
     const [formData, setFormData] = useState({
         user: "",
@@ -389,7 +370,6 @@
     const [errorMessage, setErrorMessage] = useState(""); // State to manage error message
       
     const navigate = useNavigate()
->>>>>>> 27c5af32
 
     function get_auth_header(){
         const token = localStorage.getItem('accessToken')
@@ -445,10 +425,6 @@
         }
     }
     
-<<<<<<< HEAD
-    return (
-        <CreateRuleForm refresh_token={refresh_token} get_auth_header={get_auth_header} django_url={props.django_url} />
-=======
 
     function get_user_from_cookie(){
         const userCookie = cookies.get('user');
@@ -516,6 +492,5 @@
             handleSubmit={(e) => handleSubmit(e)}
             handleChange={(e) => handleChange(e)}
         />
->>>>>>> 27c5af32
     )
 }