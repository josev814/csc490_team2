--- conflicted
+++ resolved
@@ -356,13 +356,8 @@
                 <div className="row border border-light border-2 shadow-sm mb-5">
                     <div className='col-md-6'>
                         <h4>Rule Information</h4>
-<<<<<<< HEAD
-                        <div><b>Start:</b> {ruleData.record.create_date}</div>
+                        <div><b>Start:</b> {ruleData.record.start_date}</div>
                         <div><b>Transactions:</b> {Object.keys(transactions).length}</div>
-=======
-                        <div><b>Start:</b> {ruleData.record.start_date}</div>
-                        {/* <div><b>Transactions:</b> {ruleData.record.transactions.count}</div> */}
->>>>>>> c80a4b59
                         <div><b>Growth:</b> {ruleData.record.growth}</div>
                         <div><b>Return:</b> ${ruleData.record.growth}</div>
                         <div><b>Status:</b> <DisplayStatus data={ruleData.record.status} /></div>
