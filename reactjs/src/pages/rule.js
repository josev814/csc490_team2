import React, { useState } from 'react';
import axios from 'axios';
import { EditOutlined, ContentCopyOutlined, DeleteOutline, ArrowBackIosOutlined } from '@mui/icons-material';
import { useNavigate, useParams } from 'react-router-dom';
import Modal from 'react-bootstrap/Modal';
import Cookies from 'universal-cookie'
import ShowRuleTransactionChart from '../components/rules/rule_chart';
import CreateRuleForm from '../components/rules/CreateRule'

<<<<<<< HEAD
export function SHOW_RULE(props) {
    const {rule, rule_name} = useParams()
    const navigate = useNavigate()

    function get_auth_header(){
        const token = localStorage.getItem('accessToken')
        const headers = {
            Authorization: `Bearer ${token}`,
        }
        return headers
    }

    const [showModal, setShow] = useState(false);
    const handleClose = () => setShow(false);
    const handleShow = () => setShow(true);

    async function handleDelete() {
        const delete_url = `${props.sitedetails.django_url}/rules/delete/${rule}/`
        try {
            const response = await axios.delete(delete_url, { headers: get_auth_header() });
            switch (response.status) {
                case 204:
                    navigate('/rules/')
                    break;
                case 404:
                    showToastError('Record not found to delete')
                default:
                    break;
            }
        } catch(error){
            showToastError(error)
        }
    }
    const toastContainer = document.getElementById('toastContainer')
        

    function showToastError(message) {    
        // Create the toast element
        const toastElement = document.createElement('div');
        toastElement.className = 'toast show'; // Set the class name
        toastElement.setAttribute('role', 'alert');
        toastElement.setAttribute('aria-live', 'assertive');
        toastElement.setAttribute('aria-atomic', 'true');
        toastElement.setAttribute('data-bs-autohide', 'true');
        toastElement.setAttribute('data-bs-delay', 5000);
    
        // Create the inner content of the toast element
        const toastContent = document.createElement('div');
        toastContent.className = 'toast-body bg-danger text-white';
        toastContent.textContent = message;
    
        // Construct the inner HTML content
        const toastHeader = `
            <div class="toast-header">
                <strong class="me-auto text-danger">Error</strong>
                <button type="button" class="btn-close" data-bs-dismiss="toast" aria-label="Close"></button>
            </div>
        `;
    
        // Set the inner HTML content of the toast element
        toastElement.innerHTML = toastHeader;
        toastElement.appendChild(toastContent);
    
        // Append the toast element to the toast container
        toastContainer.appendChild(toastElement);
    }
    
=======
export default function SHOW_RULE() {
    const navigate = useNavigate()
>>>>>>> 92dda632
    
    const return_data = {
        'errors': null,
        'rule':
            {
                'id': 1,
                'created_date': '2024-03-22 08:40:23.1123',
                'name': 'Amazon Buy The Dips',
                'status': 0,
                'initial_investment': 20,
                'growth': 0.25,
                'return': -20.13,
                'rule': {
                    'checks': [{
                        'conditions': 
                        [
                            {
                                'condition': 'if',
                                'symbol': {'id':1,'ticker':'amzn'},
                                'data': 'price',
                                'operator': 'gt',
                                'value': 10
                            },
                            {
                                'condition': 'and',
                                'symbol': {'id':1,'ticker':'amzn'},
                                'data': 'open',
                                'operator': 'lte',
                                'value': 6
                            }
                        ],
                        'action': {
                            'method': 'buy',
                            'quantity': 5,
                            'symbol': {'id':1,'ticker':'amzn'},
                            'order_type': 'limit'
                        }
                    }]
                },
                'transactions': {
                    'count': 5,
                    'columns': ['id', 'action','datetime','quantity', 'price'],
                    'records':[
                        [ 1, 'sell', '2024-03-22 08:40:23.1123', 5, 10 ],
                        [ 2, 'sell', '2024-03-22 08:40:23.1123', 5, 11 ],
                        [ 3, 'sell', '2024-03-22 08:40:23.1123', 5, 14 ],
                        [ 4, 'sell', '2024-03-22 08:40:23.1123', 5, 8 ],
                        [ 5, 'sell', '2024-03-22 08:40:23.1123', 5, 6 ]
                    ]
                }
            }
    }

    function GetOperator(operator){
        switch (operator.operator) {
            case 'gt':
                return ('>')
            case 'gte':
                return ('>=')
            case 'lt':
                return ('<')
            case 'lte':
                return ('<=')
            default:
                return ('=')
                break;
        }
    }

    function DisplayCondition(content){
        let data = content.content
        return (
            <span>
                <b className='text-info'>{data.condition.toUpperCase()}</b>{' '}
                <b>{data.symbol.ticker.toUpperCase()}</b>{' has '}
                <b>{data.data.toUpperCase()}</b>{' '}
                <b><GetOperator operator={data.operator} /></b>{' '}
                <b>{data.value}</b>
            </span>
        )
    }

    function DisplayAction(content){
        let data = content.content
        return (
            <span>
                <b className='text-danger'>THEN </b>
                <b className='text-primary'>{data.method.toUpperCase()}</b>{' '}
                <b>{data.quantity}</b>{' of '}
                <b>{data.symbol.ticker.toUpperCase()}</b>{' as '}
                <b>{data.order_type}</b>{' order '}
            </span>
        )
    }

    function DisplaySequence(){
        if(return_data.rule.rule.checks.length > 0){
            return (
                <>
                {return_data.rule.rule.checks[0].conditions.map(condition => (
                    <div className='row' key={condition.condition}>
                        <DisplayCondition content={condition} />
                    </div>
                ))}
                <DisplayAction content={return_data.rule.rule.checks[0].action} />
                </>
            )
        } else if (return_data.errors) {
            <div className='row'>
                {return_data.errors.map(error => (
                    error
                ))}
            </div>
        } else {
            return (
                <div className='row'>
                    No Items Found
                </div>
            );
        }
    }

    function DisplayTransactionColumns(){
        // Check if rule.rule.transactions[0] exists and is an object
        if (return_data.rule.transactions.columns) {
            return (
                <div className='row border border-light border-2'>
                    {return_data.rule.transactions.columns.map(column => (
                        <div className='col-md-2' key={column}>
                            <b>{column.toUpperCase()}</b>
                        </div>
                    ))}
                </div>
            );
        } else {
            return null; // Handle case when rule.rule.transactions[0] is not an object
        }
    }

    function DisplayTransactions(){
        if (return_data.rule.transactions.count > 0) {
            return (
                return_data.rule.transactions.records.map(transaction => (
                    <div className='row border border-light border-1' key={transaction[0]}>
                        <div className='col-md-2'>
                            {transaction[0]}
                        </div>
                        <div className='col-md-2'>
                            {transaction[1]}
                        </div>
                        <div className='col-md-2'>
                            {transaction[2]}
                        </div>
                        <div className='col-md-2'>
                            {transaction[3]}
                        </div>
                        <div className='col-md-2'>
                            {transaction[4]}
                        </div>
                    </div> 
                ))
            );
        } else {
            return (
                <div className='row'>
                    <h4>No transactions found</h4>
                </div>
            );
        }
    }

    function DisplayBalance(){
        let balance = return_data.rule.initial_investment + return_data.rule.return
        let className = 'text-success'
        if (balance < 0){
            className = 'text-danger'
        }
        return (
            <h4 className={className}>${balance.toFixed(2)}</h4>
        )
    }

    function DisplayStatus(data){
        let status = data.status
        if (status === 0){
            return (
                <span className='text-danger'>Disabled</span>
            )
        }
        return (
            <span className='text-success'>Enabled</span>
        )
    }


    return (
        <>
            <div className="container-fluid">
                <Modal show={showModal} onHide={handleClose}>
                    <Modal.Header closeButton>
                        <Modal.Title>Delete Rule {rule_name} ({rule})</Modal.Title>
                    </Modal.Header>
                    <Modal.Body>
                        Are you sure you want to delete this rule?
                    </Modal.Body>
                    <Modal.Footer>
                    <button className='btn btn-secondary' onClick={handleClose}>
                        Cancel
                    </button>
                    <button className="btn btn-danger" onClick={handleDelete}>
                        Delete
                    </button>
                    </Modal.Footer>
                </Modal>
                <div className='row'>
                    <div className='col-1'>
                        <button className="btn btn-warning btn-md" onClick={() => navigate(-1)}>
                            <ArrowBackIosOutlined />
                        </button>
                    </div>
                    <div className='col-11'>
                        <h1>{rule_name}</h1>
                    </div>
                </div>
                <div className="row mb-3">
                    <div className="col-md-8">
                        <h3>Total Balance:</h3>
                        <DisplayBalance />
                    </div>
                    <div className='col-md-4 d-flex justify-content-end'>
                        <div className='col-md-4 d-flex me-3 align-items-center justify-content-end'>
                            <button className="btn btn-warning btn-md">
                                <EditOutlined /> Edit
                            </button>
                        </div>
                        <div className='col-md-4 d-flex me-3 align-items-center justify-content-end'>
                            <button className="btn btn-warning btn-md">
                                <ContentCopyOutlined /> Duplicate
                            </button>
                        </div>
                        <div className='col-md-4 d-flex align-items-center justify-content-end'>
                            <button className="btn btn-danger btn-md" onClick={handleShow}>
                                <DeleteOutline /> Remove
                            </button>
                        </div>
                    </div>
                </div>
                <div className="row border border-light border-2 shadow-sm mb-5">
                    <h2>Performance</h2>
                    <ShowRuleTransactionChart />
                    {/* ^ pass symbol and transactions that are loaded from request */}
                </div>
                <div className="row border border-light border-2 shadow-sm mb-5">
                    <div className='col-md-6'>
                        <h4>Rule Information</h4>
                        <div><b>Start:</b> {return_data.rule.created_date}</div>
                        <div><b>Transactions:</b> {return_data.rule.transactions.count}</div>
                        <div><b>Growth:</b> {return_data.rule.growth}</div>
                        <div><b>Return:</b> ${return_data.rule.growth}</div>
                        <div><b>Status:</b> <DisplayStatus data={return_data.rule.status} /></div>
                    </div>
                    <div className='col-md-6'>
                        <h4>Sequence</h4>
                        <DisplaySequence />
                    </div>
                </div>
                <div className="row border border-light border-2 shadow-sm mb-5">
                    <div className='container-fluid'>
                        <h2>Transactions</h2>
                        <DisplayTransactionColumns />
                        <DisplayTransactions />
                    </div>
                </div>
            </div>
      </>
    )
  };


export function CREATE_RULE(props){
    const cookies = new Cookies(null, { path: '/' })
    const [formData, setFormData] = useState({
        user: "",
        name: "",
        initial_investment: 0.0,
        rule: {},
    });
    const [errorMessage, setErrorMessage] = useState(""); // State to manage error message
      
    const navigate = useNavigate()

    function get_auth_header(){
        const token = localStorage.getItem('accessToken')
        const headers = {
            Authorization: `Bearer ${token}`,
        }
        return headers
    }

    function refresh_login_cookie() {
        // Calculate expiration time for the login status cookie (30 minutes)
        const loginStatusExpiration = new Date();
        loginStatusExpiration.setTime(loginStatusExpiration.getTime() + (0.5 * 60 * 60 * 1000));
        
        // Check if 'is_active' cookie exists
        const is_active = cookies.get('is_active');
        if (is_active) {
            // Log the current value of 'is_active' (optional for debugging)
            console.log("Current 'is_active' value:", is_active);
            
            // Update the expiration time of the 'is_active' cookie
            cookies.set('is_active', is_active, { expires: loginStatusExpiration });
        } else {
            console.error("User is not logged in.");
            navigate('/login')
        }
    }    

    async function refresh_token() {
        try {
            const refresh_url = `${props.django_url}/auth/refresh/`;
            const data = {'refresh': localStorage.getItem('refreshToken')};
            
            // Send POST request to refresh URL
            const response = await axios.post(refresh_url, data, { headers: get_auth_header() });
    
            // Check if response is successful
            if (response.status === 200) {
                // Update tokens in local storage
                localStorage.setItem('accessToken', response.data.access);
                localStorage.setItem('refreshToken', response.data.refresh);
                
                // Refresh login cookie
                refresh_login_cookie();
            } else {
                // Handle unexpected response status codes
                console.error('Unexpected response status:', response.status);
            }
        } catch (error) {
            // Handle network errors or other exceptions
            console.error('Error refreshing token:', error);
            // Optionally, navigate to login page or handle the error
        }
    }
    

    function get_user_from_cookie(){
        const userCookie = cookies.get('user');
        if (!userCookie || !userCookie.id) {
            console.error("User cookie or user ID not found.");
            return null; // or handle the error appropriately
        }
    
        // Construct user URL based on user ID
        const user_id = userCookie.id;
        const user_url = `${props.django_url}/users/${user_id}/`;
        return user_url;
    }

    const handleSubmit = async (e) => {
        e.preventDefault();
        const url = `${props.django_url}/rules/`
        await refresh_token()

        const updatedFormData = {
            ...formData,
            user: get_user_from_cookie(),
        };

        setFormData(updatedFormData);
        try {
            const headers = get_auth_header()
            const response = await axios.post(url, updatedFormData, {headers})
            console.log(response)
            if (response.status === 200 || response.status === 201) {
                const rule_id = response.data.id
                const rule_name = response.data.name
                navigate(`/rule/${rule_id}/${rule_name}/`);
            } else {
                console.log('Failed to create rule')
                throw new Error('Failed to create rule');
            }
        }
        catch (error) {
            if (error.response && error.response.status === 409) {
                setErrorMessage("Rule already exists");
            } else {
                setErrorMessage(`${error.response.status}: ${error}`);
            }
        }
    };

    const handleChange = (e) => {
        console.log(e.target.name)
        if (['name'].indexOf(e.target.name) != -1 ){
            setFormData({ ...formData, [e.target.name]: e.target.value });
        } else if (['initial_investment'].indexOf(e.target.name) != -1 ){
            setFormData({ ...formData, [e.target.name]: e.target.value + '.00' });
        } else {
            // parse the rule to a json rule

            //TODO: wire rule input into json object, that goes to rule state, commit  
        }
    };
    
    return (
        <CreateRuleForm 
            handleSubmit={(e) => handleSubmit(e)}
            handleChange={(e) => handleChange(e)}
        />
    )
}<|MERGE_RESOLUTION|>--- conflicted
+++ resolved
@@ -7,7 +7,6 @@
 import ShowRuleTransactionChart from '../components/rules/rule_chart';
 import CreateRuleForm from '../components/rules/CreateRule'
 
-<<<<<<< HEAD
 export function SHOW_RULE(props) {
     const {rule, rule_name} = useParams()
     const navigate = useNavigate()
@@ -75,10 +74,6 @@
         toastContainer.appendChild(toastElement);
     }
     
-=======
-export default function SHOW_RULE() {
-    const navigate = useNavigate()
->>>>>>> 92dda632
     
     const return_data = {
         'errors': null,
