import React, { useState, useEffect, useCallback } from 'react';
import { Link } from 'react-router-dom';
import axios from 'axios';
import { Form, Spinner } from 'react-bootstrap';
import { AddCircleOutlineOutlined } from '@mui/icons-material';
import Pagination from '../components/Pagination'; // Import the Pagination component

export default function LIST_RULES(props) {
    const { get_auth_header, django_url } = props;

    // State variables
    const [rules, setRules] = useState(null); // State for storing rules data
    const [links, setLinks] = useState(null); // Sets the prev/next links
    const [loading, setLoading] = useState(true); // State for loading status
    const [error, setError] = useState(null); // State for error handling

    // Function to fetch rules data
    const fetchRules = useCallback(async (link) => {
        try {
            if (link === undefined){
                link = `${django_url}/rules/list/`
            }
            const headers = get_auth_header();
            // Fetch rules data from the server based on current page
            const response = await axios.get(link, { headers });

<<<<<<< HEAD
    function GetPagination(){
        let active = 2;
        let max_page = 5;
        let pagination_items = [];
        let first_pagination = false
        for (let number = 1; number <= 5; number++) {
            if (number !== 1 && first_pagination){
                pagination_items.push(
                    <React.Fragment key={number + "_first"}>
                        <Pagination.First key="first" />
                        <Pagination.Prev key="prev" />
                    </React.Fragment>
                )
                first_pagination = true
            }
            pagination_items.push(
                <Pagination.Item key={number} active={number === active}>
                    {number}
                </Pagination.Item>,
            );
        }
        if (active !== max_page){
            pagination_items.push(
                <React.Fragment key="next_last">
                    <Pagination.Next key="next" />
                    <Pagination.Last key="last" />
                </React.Fragment>
            )
            first_pagination = true
        }
    
=======
            // Check response status
            if (response.status === 200) {
                setRules(response.data.records); // Set rules data
                setLinks(response.data.links);
            } else {
                setError('Unexpected response status'); // Handle unexpected response status
            }
        } catch (error) {
            let errorMessage = 'An error occurred, try again later'; // Default error message
        
            if (error.response && error.response.data && error.response.data.errors && error.response.data.errors.length > 0) {
                // Use the first error message from the response
                errorMessage = error.response.data.errors[0];
            }
        
            setError(errorMessage); // Set error message
        } finally {
            setLoading(false); // Update loading status
        }               
    }, [get_auth_header, django_url]);

    // Effect to fetch rules data when currentPage changes
    useEffect(() => {
        if (django_url === undefined){
            setLoading(true);
        } else {
            fetchRules();
        }
    }, [fetchRules, django_url]);

    // Function to handle page change
    const handlePageChange = (link) => {
        fetchRules(link); // Update currentPage
    };

    // Component to render individual rule
    function GetRuleLinkRoute(props) {
        // Construct the route for each rule
        let rule_route = `/rule/${props.rule.id}/${encodeURIComponent(props.rule.name)}`;
>>>>>>> 27c5af32
        return (
            <Link to={rule_route}>{props.rule.name}</Link>
        );
    }
<<<<<<< HEAD
    
    function GetRuleLinkRoute(rule){
        let rule_route = '/rule/' + rule.rule.id + '/' + encodeURIComponent(rule.rule.name)
=======

    // Component to display rules
    function DisplayRules({ rules }) {
        // Check if rules exist or empty
        if (!rules || rules.length === 0) return <div>No rules found.</div>;

>>>>>>> 27c5af32
        return (
            <>
                {rules.map(rule => (
                    <div className='row border border-light border-2 shadow-sm mb-5' key={rule.id}>
                        <div className='col-md-3'>
                            <h3>
                                <GetRuleLinkRoute rule={rule} />
                            </h3>
                        </div>
                        <div className='col-md-3'>
                            Status
                            <br />
                            {/* Display status switch */}
                            {rule.status ? (
                                <Form.Check disabled type='switch' checked={rule.status} />
                            ) : (
                                <Form.Check disabled type='switch' /> 
                            )}
                        </div>
                        <div className='col-md-3'>
                            Growth
                            <br />
                            {/* Display growth percentage */}
                            {rule.growth}%
                        </div>
                        <div className='col-md-3'>
                            Net Profit
                            <br />
                            {/* Display net profit */}
                            $ {rule.profit}
                        </div>
                    </div> 
                ))}
            </>
        );
    }

    function DisplayBalCreate() {
        return (
            <div className="row mb-3">
                <div className="col-md-8">
                    <h3>Total Balance:</h3>
                    {/* Display total balance */}
                    <h4 className='text-success'>$0</h4>
                    <h4 className='text-danger'>-$20</h4>
                </div>
                <div className='col-md-4 d-flex justify-content-end'>
                    <div className='col-md-6 d-flex align-items-center justify-content-end'>
                        {/* Link to create new rule */}
                        <Link to='/rule/create'>
                            <button className="btn btn-info btn-lg">
                                Create Rule <AddCircleOutlineOutlined />
                            </button>
                        </Link>
                    </div>
                </div>
            </div>
        );
    }

    if (loading) {
        return (
          <div className="container-fluid">
            <DisplayBalCreate />
            <div>
              <Spinner animation="border" variant="primary" />
            </div>
          </div>
        )
      }

    // Component to render error state
    if (error) {
        return (
          <div className="container-fluid">
            <DisplayBalCreate />
            <div>{error}</div>
          </div>
        )
    }

    // Render component
    return (
        <>
            <div className="container-fluid">
<<<<<<< HEAD
                <div className="row mb-3">
                    <div className="col-md-8">
                        <h3>Total Balance:</h3>
                        <h4 className='text-success'>$0</h4>
                        <h4 className='text-danger'>-$20</h4>
                    </div>
                    <div className='col-md-4 d-flex justify-content-end'>
                        <div className='col-md-6 d-flex me-3 align-items-center justify-content-end'>
                            <button className="btn btn-outline-dark btn-lg">
                                <NotificationsNoneOutlined /> Notifications
                            </button>
                        </div>
                        <div className='col-md-6 d-flex align-items-center justify-content-end'>
                            <Link to='/rule/create/'>
                                <button className="btn btn-info btn-lg">
                                    Create Rule <AddCircleOutlineOutlined />
                                </button>
                            </Link>
                        </div>
                    </div>
                </div>
                <div className='row mb-5'>
                    <div className='col-auto'>
                        <label htmlFor='filter' className='col-form-label fw-bold'>Filters:</label>
                    </div>
                    <div className='col-auto ps-0'>
                        <select className='form-select form-control' name='filter' id='filter' defaultValue='all'>
                            <option value='all'>All</option>
                            <option value='active'>Active</option>
                            <option value='inactive'>Paused</option>
                        </select>
                    </div>
                    <div className='col-auto'>
                        <label htmlFor='sort' className='col-form-label fw-bold'>Sort:</label>
                    </div>
                    <div className='col-auto ps-0'>
                        <select name='sort' className='form-select form-control' id='sort' defaultValue='created_asc'>
                            <option value='created_asc'>Created - &#9650;</option>
                            <option value='created_desc'>Created - &#9660;</option>
                            <option value='return_asc'>Return - &#9650;</option>
                            <option value='return_desc'>Return - &#9660;</option>
                            <option value='return_asc'>Growth - &#9650;</option>
                            <option value='growth_desc'>Growth - &#9660;</option>
                        </select>
                    </div>
                </div>
                <DisplayRule />
                <div className='row'>
                    <GetPagination />
                </div>
            </div>
        </>
    )
};
=======
                <DisplayBalCreate />
                <div id='displayRules'>
                    <DisplayRules rules={rules} />
                    <Pagination
                        onPageChange={handlePageChange} // Pass the handlePageChange function as prop
                        links={links}
                        target_element='displayRules'
                    />
                </div>
            </div>
        </>
    );
}
>>>>>>> 27c5af32
<|MERGE_RESOLUTION|>--- conflicted
+++ resolved
@@ -24,39 +24,6 @@
             // Fetch rules data from the server based on current page
             const response = await axios.get(link, { headers });
 
-<<<<<<< HEAD
-    function GetPagination(){
-        let active = 2;
-        let max_page = 5;
-        let pagination_items = [];
-        let first_pagination = false
-        for (let number = 1; number <= 5; number++) {
-            if (number !== 1 && first_pagination){
-                pagination_items.push(
-                    <React.Fragment key={number + "_first"}>
-                        <Pagination.First key="first" />
-                        <Pagination.Prev key="prev" />
-                    </React.Fragment>
-                )
-                first_pagination = true
-            }
-            pagination_items.push(
-                <Pagination.Item key={number} active={number === active}>
-                    {number}
-                </Pagination.Item>,
-            );
-        }
-        if (active !== max_page){
-            pagination_items.push(
-                <React.Fragment key="next_last">
-                    <Pagination.Next key="next" />
-                    <Pagination.Last key="last" />
-                </React.Fragment>
-            )
-            first_pagination = true
-        }
-    
-=======
             // Check response status
             if (response.status === 200) {
                 setRules(response.data.records); // Set rules data
@@ -96,23 +63,16 @@
     function GetRuleLinkRoute(props) {
         // Construct the route for each rule
         let rule_route = `/rule/${props.rule.id}/${encodeURIComponent(props.rule.name)}`;
->>>>>>> 27c5af32
         return (
             <Link to={rule_route}>{props.rule.name}</Link>
         );
     }
-<<<<<<< HEAD
-    
-    function GetRuleLinkRoute(rule){
-        let rule_route = '/rule/' + rule.rule.id + '/' + encodeURIComponent(rule.rule.name)
-=======
 
     // Component to display rules
     function DisplayRules({ rules }) {
         // Check if rules exist or empty
         if (!rules || rules.length === 0) return <div>No rules found.</div>;
 
->>>>>>> 27c5af32
         return (
             <>
                 {rules.map(rule => (
@@ -198,62 +158,6 @@
     return (
         <>
             <div className="container-fluid">
-<<<<<<< HEAD
-                <div className="row mb-3">
-                    <div className="col-md-8">
-                        <h3>Total Balance:</h3>
-                        <h4 className='text-success'>$0</h4>
-                        <h4 className='text-danger'>-$20</h4>
-                    </div>
-                    <div className='col-md-4 d-flex justify-content-end'>
-                        <div className='col-md-6 d-flex me-3 align-items-center justify-content-end'>
-                            <button className="btn btn-outline-dark btn-lg">
-                                <NotificationsNoneOutlined /> Notifications
-                            </button>
-                        </div>
-                        <div className='col-md-6 d-flex align-items-center justify-content-end'>
-                            <Link to='/rule/create/'>
-                                <button className="btn btn-info btn-lg">
-                                    Create Rule <AddCircleOutlineOutlined />
-                                </button>
-                            </Link>
-                        </div>
-                    </div>
-                </div>
-                <div className='row mb-5'>
-                    <div className='col-auto'>
-                        <label htmlFor='filter' className='col-form-label fw-bold'>Filters:</label>
-                    </div>
-                    <div className='col-auto ps-0'>
-                        <select className='form-select form-control' name='filter' id='filter' defaultValue='all'>
-                            <option value='all'>All</option>
-                            <option value='active'>Active</option>
-                            <option value='inactive'>Paused</option>
-                        </select>
-                    </div>
-                    <div className='col-auto'>
-                        <label htmlFor='sort' className='col-form-label fw-bold'>Sort:</label>
-                    </div>
-                    <div className='col-auto ps-0'>
-                        <select name='sort' className='form-select form-control' id='sort' defaultValue='created_asc'>
-                            <option value='created_asc'>Created - &#9650;</option>
-                            <option value='created_desc'>Created - &#9660;</option>
-                            <option value='return_asc'>Return - &#9650;</option>
-                            <option value='return_desc'>Return - &#9660;</option>
-                            <option value='return_asc'>Growth - &#9650;</option>
-                            <option value='growth_desc'>Growth - &#9660;</option>
-                        </select>
-                    </div>
-                </div>
-                <DisplayRule />
-                <div className='row'>
-                    <GetPagination />
-                </div>
-            </div>
-        </>
-    )
-};
-=======
                 <DisplayBalCreate />
                 <div id='displayRules'>
                     <DisplayRules rules={rules} />
@@ -266,5 +170,4 @@
             </div>
         </>
     );
-}
->>>>>>> 27c5af32
+}