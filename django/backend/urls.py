--- conflicted
+++ resolved
@@ -23,11 +23,8 @@
     path('auth/', include('auth.urls')),
     path('stocks/', include('stocks.urls')),
     path('users/', include('users.urls')),
-<<<<<<< HEAD
     path('transactions/', include('transactions.urls')),
-=======
     path('rules/', include('rules.urls')),
->>>>>>> 1787ede4
     path('admin/', admin.site.urls),
     path('api-auth/', 
             include('rest_framework.urls', namespace='rest_framework')
