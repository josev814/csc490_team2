name: Pylint

on:
  push:
    branches: [ "main" ]
  pull_request:
    branches: [ "main" ]

jobs:
  build:
    runs-on: ubuntu-latest
    strategy:
      matrix:
        python-version: ["3.11", "3.12"]
    steps:
    - uses: actions/checkout@v3
    - name: Set up Python ${{ matrix.python-version }}
      uses: actions/setup-python@v3
      with:
        python-version: ${{ matrix.python-version }}
    - name: Install dependencies
      run: |
        python -m pip install --upgrade pip
        python -m pip install pylint
        python -m pip install -r requirements.txt
    - name: Analysing the code with pylint
      run: |
<<<<<<< HEAD
        pylint --disable C0200,C0201,C0206,C0303,C0413,C0415,W0511,W0702,W0718,W0719,R0801,R0901,R0902,R0913,R0914,R0904,R0903,E1101 $(git ls-files '*.py' | grep -vP 'django/.*/(migrations|tests)')
=======
        pylint --disable C0200,C0303,C0411,C0413,C0415,W0511,W0702,W0718,W0719,R0801,R0901,R0902,R0913,R0904,R0903,W0223 $(git ls-files '*.py' | grep -vP 'django/.*/(migrations|tests)')
>>>>>>> b0655b31
<|MERGE_RESOLUTION|>--- conflicted
+++ resolved
@@ -25,8 +25,4 @@
         python -m pip install -r requirements.txt
     - name: Analysing the code with pylint
       run: |
-<<<<<<< HEAD
-        pylint --disable C0200,C0201,C0206,C0303,C0413,C0415,W0511,W0702,W0718,W0719,R0801,R0901,R0902,R0913,R0914,R0904,R0903,E1101 $(git ls-files '*.py' | grep -vP 'django/.*/(migrations|tests)')
-=======
-        pylint --disable C0200,C0303,C0411,C0413,C0415,W0511,W0702,W0718,W0719,R0801,R0901,R0902,R0913,R0904,R0903,W0223 $(git ls-files '*.py' | grep -vP 'django/.*/(migrations|tests)')
->>>>>>> b0655b31
+        pylint --disable C0200,C0201,C0206,C0303,C0411,C0413,C0415,W0511,W0702,W0718,W0719,R0801,R0901,R0901,R0902,R0913,R0914,R0904,R0903,E1101,W0223 $(git ls-files '*.py' | grep -vP 'django/.*/(migrations|tests)')